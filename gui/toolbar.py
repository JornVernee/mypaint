# This file is part of MyPaint.
# Copyright (C) 2011-2015 by Andrew Chadwick <a.t.chadwick@gmail.com>
#
# This program is free software; you can redistribute it and/or modify
# it under the terms of the GNU General Public License as published by
# the Free Software Foundation; either version 2 of the License, or
# (at your option) any later version.

"""The application toolbar, and its specialised widgets"""


## Imports

import os

import gtk2compat
import gtk
from gtk import gdk
import gobject
from gettext import gettext as _
import pango

import widgets
<<<<<<< HEAD
from colors import ColorAdjuster, HSVSquare
from colors import PreviousCurrentColorAdjuster, ColorPickerButton
from history import ColorHistoryView, BrushHistoryView
from history import ManagedBrushPreview, ColorPreview
=======
>>>>>>> 94adba96
from lib.helpers import escape


## Module constants


FRAMEWORK_XML = 'gui/toolbar.xml'
MERGEABLE_XML = [
    ("toolbar1_file", 'gui/toolbar-file.xml', _("File handling")),
    ("toolbar1_scrap", 'gui/toolbar-scrap.xml', _("Scraps switcher")),
    ("toolbar1_edit", 'gui/toolbar-edit.xml', _("Undo and Redo")),
    ("toolbar1_blendmodes", 'gui/toolbar-blendmodes.xml', _("Blend Modes")),
    ("toolbar1_linemodes", 'gui/toolbar-linemodes.xml', _("Line Modes")),
    ("toolbar1_view_modes", 'gui/toolbar-view-modes.xml', _("View (Main)")),
    ("toolbar1_view_manips", 'gui/toolbar-view-manips.xml', _("View (Alternative/Secondary)")),
    ("toolbar1_view_resets", 'gui/toolbar-view-resets.xml', _("View (Resetting)")),
    ]


## Class definitions

class ToolbarManager (object):
    """Manager for toolbars, currently just the main one.

    The main toolbar, /toolbar1, contains a menu button and quick
    access to the painting tools.
    """

    def __init__(self, draw_window):
        super(ToolbarManager, self).__init__()
        self.draw_window = draw_window
        self.app = draw_window.app
        self.toolbar1_ui_loaded = {}  # {name: merge_id, ...}
        self.init_actions()
        toolbarpath = os.path.join(self.app.datapath, FRAMEWORK_XML)
        self.app.ui_manager.add_ui_from_file(toolbarpath)
        self.toolbar1 = self.app.ui_manager.get_widget('/toolbar1')
        self.toolbar1.set_style(gtk.TOOLBAR_ICONS)
        self.toolbar1.set_icon_size(_get_icon_size())
        self.toolbar1.set_border_width(0)
        self.toolbar1.set_show_arrow(True)
        self.toolbar1.connect(
            "popup-context-menu",
            self.on_toolbar1_popup_context_menu
        )
        self.toolbar1_popup = self.app.ui_manager\
            .get_widget('/toolbar1-settings-menu')
        for item in self.toolbar1:
            if isinstance(item, gtk.SeparatorToolItem):
                item.set_draw(False)
        self.toolbar2 = self.app.ui_manager.get_widget('/toolbar2')
        self.toolbar2.set_style(gtk.TOOLBAR_ICONS)
        self.toolbar2.set_icon_size(_get_icon_size())
        self.toolbar2.set_border_width(0)
        self.toolbar2.set_show_arrow(False)
        for toolbar in (self.toolbar1, self.toolbar2):
            styles = toolbar.get_style_context()
            styles.add_class(gtk.STYLE_CLASS_PRIMARY_TOOLBAR)

        # Merge in UI pieces based on the user's saved preferences
        for action in self.settings_actions:
            name = action.get_property("name")
            active = self.app.preferences["ui.toolbar_items"].get(name, False)
            action.set_active(active)
            action.toggled()

    def init_actions(self):
        ag = self.draw_window.action_group
        actions = []

        self.settings_actions = []
        for name, ui_xml, label in MERGEABLE_XML:
            action = gtk.ToggleAction(name, label, None, None)
            action.connect("toggled", self.on_settings_toggle, ui_xml)
            self.settings_actions.append(action)
        actions += self.settings_actions

        for action in actions:
            ag.add_action(action)

    def on_toolbar1_popup_context_menu(self, toolbar, x, y, button):
        menu = self.toolbar1_popup

        def _posfunc(*a):
            return x, y, True
        time = gtk.get_current_event_time()
        # GTK3: arguments have a different order, and "data" is required.
        # GTK3: Use keyword arguments for max compatibility.
        menu.popup(parent_menu_shell=None, parent_menu_item=None,
                   func=_posfunc, button=button, activate_time=time,
                   data=None)

    def on_settings_toggle(self, toggleaction, ui_xml_file):
        name = toggleaction.get_property("name")
        merge_id = self.toolbar1_ui_loaded.get(name, None)
        if toggleaction.get_active():
            self.app.preferences["ui.toolbar_items"][name] = True
            if merge_id is not None:
                return
            ui_xml_path = os.path.join(self.app.datapath, ui_xml_file)
            merge_id = self.app.ui_manager.add_ui_from_file(ui_xml_path)
            self.toolbar1_ui_loaded[name] = merge_id
        else:
            self.app.preferences["ui.toolbar_items"][name] = False
            if merge_id is None:
                return
            self.app.ui_manager.remove_ui(merge_id)
            self.toolbar1_ui_loaded.pop(name)


def _get_icon_size():
    from application import get_app
    app = get_app()
    size = str(app.preferences.get("ui.toolbar_icon_size", "large")).lower()
    if size == 'small':
        return widgets.ICON_SIZE_SMALL
    else:
        return widgets.ICON_SIZE_LARGE


<<<<<<< HEAD
class ColorDropdownToolItem (gtk.ToolItem):
    """Toolbar color indicator, history access, and changer"""

    __gtype_name__ = "MyPaintColorDropdownToolItem"

    def __init__(self):
        gtk.ToolItem.__init__(self)
        preview = ColorPreview()
        self.dropdown_button = dropdownpanel.DropdownPanelButton(preview)
        self.preview_size = _get_icon_size()
        self.connect("toolbar-reconfigured", self._toolbar_reconf_cb)
        self.connect("create-menu-proxy", lambda *a: True)
        self.set_tooltip_text(_("Color History and other tools"))
        self.add(self.dropdown_button)

        from application import get_app
        app = get_app()
        app.brush.observers.append(self._brush_settings_changed_cb)
        preview.color = app.brush_color_manager.get_color()

        self._app = app
        self._main_preview = preview

        panel_frame = gtk.Frame()
        panel_frame.set_shadow_type(gtk.SHADOW_OUT)
        self.dropdown_button.set_property("panel-widget", panel_frame)
        panel_vbox = gtk.VBox()
        panel_vbox.set_spacing(widgets.SPACING_TIGHT)
        panel_vbox.set_border_width(widgets.SPACING)
        panel_frame.add(panel_vbox)

        def hide_panel_cb(*a):
            self.dropdown_button.panel_hide()

        def hide_panel_idle_cb(*a):
            gobject.idle_add(self.dropdown_button.panel_hide)

        # Color changing
        section_frame = widgets.section_frame(_("Change Color"))
        panel_vbox.pack_start(section_frame, True, True)

        section_table = gtk.Table()
        section_table.set_col_spacings(widgets.SPACING)
        section_table.set_border_width(widgets.SPACING)
        section_frame.add(section_table)

        hsv_widget = HSVSquare()
        hsv_widget.set_size_request(175, 175)
        hsv_widget.set_color_manager(app.brush_color_manager)
        section_table.attach(hsv_widget, 0, 1, 0, 1)

        preview_hbox = gtk.HBox()
        color_picker = ColorPickerButton()
        preview_adj = PreviousCurrentColorAdjuster()
        preview_adj.set_color_manager(app.brush_color_manager)
        color_picker.set_color_manager(app.brush_color_manager)
        preview_hbox.pack_start(color_picker, False, False)
        preview_hbox.pack_start(preview_adj, True, True)

        side_vbox = gtk.VBox()
        side_vbox.set_spacing(widgets.SPACING_TIGHT)
        section_table.attach(side_vbox, 1, 2, 0, 1)

        def init_proxy(widget, action_name):
            action = app.find_action(action_name)
            assert action is not None, \
                "Must be able to find action %s" % action_name
            widget.set_related_action(action)
            widget.connect("clicked", hide_panel_cb)
            return widget

        button = init_proxy(gtk.Button(), "ColorDetailsDialog")
        side_vbox.pack_end(button, False, False)
        side_vbox.pack_end(preview_hbox, False, False)

        side_vbox.pack_end(gtk.Alignment(), True, True)
        button = init_proxy(gtk.ToggleButton(), "HCYWheelTool")
        button.set_label(_("HCY Wheel"))
        side_vbox.pack_end(button, False, False)
        button = init_proxy(gtk.ToggleButton(), "PaletteTool")
        button.set_label(_("Color Palette"))
        side_vbox.pack_end(button, False, False)

        # History
        section_frame = widgets.section_frame(_("Recently Used"))
        panel_vbox.pack_start(section_frame, True, True)

        history = ColorHistoryView(app)
        history.button_clicked += self._history_button_clicked
        section_frame.add(history)

    def _history_button_clicked(self, view):
        self.dropdown_button.panel_hide()

    def _toolbar_reconf_cb(self, toolitem):
        lookup_ret = gtk.icon_size_lookup(self.get_icon_size())
        lookup_succeeded, iw, ih = lookup_ret
        assert lookup_succeeded
        size = max(iw, ih)
        self._main_preview.set_size_request(size, size)

    def _brush_settings_changed_cb(self, changes):
        if not changes.intersection(set(['color_h', 'color_s', 'color_v'])):
            return
        mgr = self._app.brush_color_manager
        color = mgr.get_color()
        self._main_preview.set_color(color)


class BrushDropdownToolItem (gtk.ToolItem):
    """Toolbar brush indicator, history access, and changer.
    """

    __gtype_name__ = "MyPaintBrushDropdownToolItem"

    def __init__(self):
        gtk.ToolItem.__init__(self)
        self.history_images = []
        self.main_image = ManagedBrushPreview()
        self.dropdown_button = dropdownpanel.DropdownPanelButton(self.main_image)
        self.app = None
        self.image_size = _get_icon_size()
        self.connect("toolbar-reconfigured", self._toolbar_reconf_cb)
        self.connect("create-menu-proxy", lambda *a: True)
        self.set_tooltip_text(_("Brush history etc."))
        self.add(self.dropdown_button)

        from application import get_app
        app = get_app()
        self.app = app
        bm = self.app.brushmanager
        bm.brush_selected += self._brushmanager_brush_selected_cb

        panel_frame = gtk.Frame()
        panel_frame.set_shadow_type(gtk.SHADOW_OUT)
        self.dropdown_button.set_property("panel-widget", panel_frame)
        panel_vbox = gtk.VBox()
        panel_vbox.set_spacing(widgets.SPACING_TIGHT)
        panel_vbox.set_border_width(widgets.SPACING)
        panel_frame.add(panel_vbox)

        # Quick brush changer
        section_frame = widgets.section_frame(_("Change Brush"))
        panel_vbox.pack_start(section_frame, True, True)

        section_vbox = gtk.VBox()
        section_vbox.set_border_width(widgets.SPACING)
        section_vbox.set_spacing(widgets.SPACING_TIGHT)
        section_frame.add(section_vbox)

        chooser = quickchoice.QuickBrushChooser(app)
        chooser.brush_selected += self._brushchooser_brush_selected_cb
        evbox = gtk.EventBox()
        evbox.add(chooser)
        section_vbox.pack_start(evbox, True, True)

        # List editor button
        # FIXME: perhaps list out the brush groups now?

        # Brush history
        section_frame = widgets.section_frame(_("Recently Used"))
        panel_vbox.pack_start(section_frame, True, True)

        history = BrushHistoryView(app)
        history.set_border_width(widgets.SPACING)
        history.button_clicked += self._history_button_clicked_cb
        section_frame.add(history)

    def _toolbar_reconf_cb(self, toolitem):
        lookup_ret = gtk.icon_size_lookup(self.get_icon_size())
        lookup_succeeded, iw, ih = lookup_ret
        assert lookup_succeeded
        self.image_size = max(iw, ih)
        self.main_image.set_size_request(iw, ih)

    def _brushmanager_brush_selected_cb(self, bm, brush, brushinfo):
        self.main_image.set_from_managed_brush(brush)

    def _history_button_clicked_cb(self, view):
        self.dropdown_button.panel_hide()

    def _brushchooser_brush_selected_cb(self, chooser, brush):
        self.dropdown_button.panel_hide(immediate=False)
        self.app.brushmanager.select_brush(brush)


=======
>>>>>>> 94adba96
class MainMenuButton (gtk.ToggleButton):
    """Launches the popup menu when clicked.

    This sits inside the main toolbar when the main menu bar is hidden. In
    addition to providing access to the app's menu associated with the main
    view, this is a little more compliant with Fitts's Law than a normal
    `gtk.MenuBar`: our local style modifications mean that for most styles,
    when the window is fullscreened with only the "toolbar" present the
    ``(0,0)`` screen pixel hits this button.

    Support note: Compiz edge bindings sometimes get in the way of this, so
    turn those off if you want Fitts's compliance.
    """

    def __init__(self, text, menu):
        gtk.Button.__init__(self)
        self.menu = menu
        hbox1 = gtk.HBox()
        hbox2 = gtk.HBox()
        label = gtk.Label()
        hbox1.pack_start(label, True, True)
        arrow = gtk.Arrow(gtk.ARROW_DOWN, gtk.SHADOW_IN)
        hbox1.pack_start(arrow, False, False)
        hbox2.pack_start(hbox1, True, True, widgets.SPACING_TIGHT)

        # Text settings
        text = unicode(text)
        markup = "<b>%s</b>" % escape(text)
        label.set_markup(markup)

        self.add(hbox2)
        self.set_relief(gtk.RELIEF_NONE)
        self.connect("button-press-event", self.on_button_press)

        # No keynav.
        #DISABLED: self.connect("toggled", self.on_toggled)
        self.set_can_focus(False)
        self.set_can_default(False)

        for sig in "selection-done", "deactivate", "cancel":
            menu.connect(sig, self.on_menu_dismiss)

    def on_enter(self, widget, event):
        # Not this set_state(). That one.
        #self.set_state(gtk.STATE_PRELIGHT)
        gtk.Widget.set_state(self, gtk.STATE_PRELIGHT)

    def on_leave(self, widget, event):
        #self.set_state(gtk.STATE_NORMAL)
        gtk.Widget.set_state(self, gtk.STATE_NORMAL)

    def on_button_press(self, widget, event):
        # Post the menu. Menu operation is much more convincing if we call
        # popup() with event details here rather than leaving it to the toggled
        # handler.
        self._show_menu(event)
        self.set_active(True)
        return True

    ## Key nav only. We don't support it right now, so don't compile.
    #def on_toggled(self, togglebutton):
    #    # Post the menu from a keypress. Dismiss handler untoggles it.
    #    if togglebutton.get_active():
    #        if not self.menu.get_property("visible"):
    #            self._show_menu()

    def _show_menu(self, event=None):
        button = 1
        time = 0
        if event is not None:
            button = event.button
            time = event.time
        pos_func = self._get_popup_menu_position
        # GTK3: arguments have a different order, and "data" is required.
        # GTK3: Use keyword arguments for max compatibility.
        self.menu.popup(parent_menu_shell=None, parent_menu_item=None,
                        func=pos_func, button=button,
                        activate_time=time, data=None)

    def on_menu_dismiss(self, *a, **kw):
        # Reset the button state when the user's finished, and
        # park focus back on the menu button.
        self.set_state(gtk.STATE_NORMAL)
        self.set_active(False)
        self.grab_focus()

    def _get_popup_menu_position(self, menu, *junk):
        # Underneath the button, at the same x position.
        x, y = self.get_window().get_origin()
        y += self.get_allocation().height
        return x, y, True<|MERGE_RESOLUTION|>--- conflicted
+++ resolved
@@ -21,13 +21,6 @@
 import pango
 
 import widgets
-<<<<<<< HEAD
-from colors import ColorAdjuster, HSVSquare
-from colors import PreviousCurrentColorAdjuster, ColorPickerButton
-from history import ColorHistoryView, BrushHistoryView
-from history import ManagedBrushPreview, ColorPreview
-=======
->>>>>>> 94adba96
 from lib.helpers import escape
 
 
@@ -148,195 +141,6 @@
         return widgets.ICON_SIZE_LARGE
 
 
-<<<<<<< HEAD
-class ColorDropdownToolItem (gtk.ToolItem):
-    """Toolbar color indicator, history access, and changer"""
-
-    __gtype_name__ = "MyPaintColorDropdownToolItem"
-
-    def __init__(self):
-        gtk.ToolItem.__init__(self)
-        preview = ColorPreview()
-        self.dropdown_button = dropdownpanel.DropdownPanelButton(preview)
-        self.preview_size = _get_icon_size()
-        self.connect("toolbar-reconfigured", self._toolbar_reconf_cb)
-        self.connect("create-menu-proxy", lambda *a: True)
-        self.set_tooltip_text(_("Color History and other tools"))
-        self.add(self.dropdown_button)
-
-        from application import get_app
-        app = get_app()
-        app.brush.observers.append(self._brush_settings_changed_cb)
-        preview.color = app.brush_color_manager.get_color()
-
-        self._app = app
-        self._main_preview = preview
-
-        panel_frame = gtk.Frame()
-        panel_frame.set_shadow_type(gtk.SHADOW_OUT)
-        self.dropdown_button.set_property("panel-widget", panel_frame)
-        panel_vbox = gtk.VBox()
-        panel_vbox.set_spacing(widgets.SPACING_TIGHT)
-        panel_vbox.set_border_width(widgets.SPACING)
-        panel_frame.add(panel_vbox)
-
-        def hide_panel_cb(*a):
-            self.dropdown_button.panel_hide()
-
-        def hide_panel_idle_cb(*a):
-            gobject.idle_add(self.dropdown_button.panel_hide)
-
-        # Color changing
-        section_frame = widgets.section_frame(_("Change Color"))
-        panel_vbox.pack_start(section_frame, True, True)
-
-        section_table = gtk.Table()
-        section_table.set_col_spacings(widgets.SPACING)
-        section_table.set_border_width(widgets.SPACING)
-        section_frame.add(section_table)
-
-        hsv_widget = HSVSquare()
-        hsv_widget.set_size_request(175, 175)
-        hsv_widget.set_color_manager(app.brush_color_manager)
-        section_table.attach(hsv_widget, 0, 1, 0, 1)
-
-        preview_hbox = gtk.HBox()
-        color_picker = ColorPickerButton()
-        preview_adj = PreviousCurrentColorAdjuster()
-        preview_adj.set_color_manager(app.brush_color_manager)
-        color_picker.set_color_manager(app.brush_color_manager)
-        preview_hbox.pack_start(color_picker, False, False)
-        preview_hbox.pack_start(preview_adj, True, True)
-
-        side_vbox = gtk.VBox()
-        side_vbox.set_spacing(widgets.SPACING_TIGHT)
-        section_table.attach(side_vbox, 1, 2, 0, 1)
-
-        def init_proxy(widget, action_name):
-            action = app.find_action(action_name)
-            assert action is not None, \
-                "Must be able to find action %s" % action_name
-            widget.set_related_action(action)
-            widget.connect("clicked", hide_panel_cb)
-            return widget
-
-        button = init_proxy(gtk.Button(), "ColorDetailsDialog")
-        side_vbox.pack_end(button, False, False)
-        side_vbox.pack_end(preview_hbox, False, False)
-
-        side_vbox.pack_end(gtk.Alignment(), True, True)
-        button = init_proxy(gtk.ToggleButton(), "HCYWheelTool")
-        button.set_label(_("HCY Wheel"))
-        side_vbox.pack_end(button, False, False)
-        button = init_proxy(gtk.ToggleButton(), "PaletteTool")
-        button.set_label(_("Color Palette"))
-        side_vbox.pack_end(button, False, False)
-
-        # History
-        section_frame = widgets.section_frame(_("Recently Used"))
-        panel_vbox.pack_start(section_frame, True, True)
-
-        history = ColorHistoryView(app)
-        history.button_clicked += self._history_button_clicked
-        section_frame.add(history)
-
-    def _history_button_clicked(self, view):
-        self.dropdown_button.panel_hide()
-
-    def _toolbar_reconf_cb(self, toolitem):
-        lookup_ret = gtk.icon_size_lookup(self.get_icon_size())
-        lookup_succeeded, iw, ih = lookup_ret
-        assert lookup_succeeded
-        size = max(iw, ih)
-        self._main_preview.set_size_request(size, size)
-
-    def _brush_settings_changed_cb(self, changes):
-        if not changes.intersection(set(['color_h', 'color_s', 'color_v'])):
-            return
-        mgr = self._app.brush_color_manager
-        color = mgr.get_color()
-        self._main_preview.set_color(color)
-
-
-class BrushDropdownToolItem (gtk.ToolItem):
-    """Toolbar brush indicator, history access, and changer.
-    """
-
-    __gtype_name__ = "MyPaintBrushDropdownToolItem"
-
-    def __init__(self):
-        gtk.ToolItem.__init__(self)
-        self.history_images = []
-        self.main_image = ManagedBrushPreview()
-        self.dropdown_button = dropdownpanel.DropdownPanelButton(self.main_image)
-        self.app = None
-        self.image_size = _get_icon_size()
-        self.connect("toolbar-reconfigured", self._toolbar_reconf_cb)
-        self.connect("create-menu-proxy", lambda *a: True)
-        self.set_tooltip_text(_("Brush history etc."))
-        self.add(self.dropdown_button)
-
-        from application import get_app
-        app = get_app()
-        self.app = app
-        bm = self.app.brushmanager
-        bm.brush_selected += self._brushmanager_brush_selected_cb
-
-        panel_frame = gtk.Frame()
-        panel_frame.set_shadow_type(gtk.SHADOW_OUT)
-        self.dropdown_button.set_property("panel-widget", panel_frame)
-        panel_vbox = gtk.VBox()
-        panel_vbox.set_spacing(widgets.SPACING_TIGHT)
-        panel_vbox.set_border_width(widgets.SPACING)
-        panel_frame.add(panel_vbox)
-
-        # Quick brush changer
-        section_frame = widgets.section_frame(_("Change Brush"))
-        panel_vbox.pack_start(section_frame, True, True)
-
-        section_vbox = gtk.VBox()
-        section_vbox.set_border_width(widgets.SPACING)
-        section_vbox.set_spacing(widgets.SPACING_TIGHT)
-        section_frame.add(section_vbox)
-
-        chooser = quickchoice.QuickBrushChooser(app)
-        chooser.brush_selected += self._brushchooser_brush_selected_cb
-        evbox = gtk.EventBox()
-        evbox.add(chooser)
-        section_vbox.pack_start(evbox, True, True)
-
-        # List editor button
-        # FIXME: perhaps list out the brush groups now?
-
-        # Brush history
-        section_frame = widgets.section_frame(_("Recently Used"))
-        panel_vbox.pack_start(section_frame, True, True)
-
-        history = BrushHistoryView(app)
-        history.set_border_width(widgets.SPACING)
-        history.button_clicked += self._history_button_clicked_cb
-        section_frame.add(history)
-
-    def _toolbar_reconf_cb(self, toolitem):
-        lookup_ret = gtk.icon_size_lookup(self.get_icon_size())
-        lookup_succeeded, iw, ih = lookup_ret
-        assert lookup_succeeded
-        self.image_size = max(iw, ih)
-        self.main_image.set_size_request(iw, ih)
-
-    def _brushmanager_brush_selected_cb(self, bm, brush, brushinfo):
-        self.main_image.set_from_managed_brush(brush)
-
-    def _history_button_clicked_cb(self, view):
-        self.dropdown_button.panel_hide()
-
-    def _brushchooser_brush_selected_cb(self, chooser, brush):
-        self.dropdown_button.panel_hide(immediate=False)
-        self.app.brushmanager.select_brush(brush)
-
-
-=======
->>>>>>> 94adba96
 class MainMenuButton (gtk.ToggleButton):
     """Launches the popup menu when clicked.
 
